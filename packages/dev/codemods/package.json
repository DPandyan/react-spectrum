--- conflicted
+++ resolved
@@ -24,15 +24,9 @@
     "@babel/parser": "^7.24.5",
     "@babel/traverse": "^7.24.5",
     "@babel/types": "^7.24.5",
-<<<<<<< HEAD
     "@react-spectrum/s2": "^0.9.0",
     "@react-types/shared": "^3.29.1",
-    "@types/node": "patch:@types/node@npm%3A20.14.13#~/.yarn/patches/@types-node-npm-20.14.13-41f92d384c.patch",
-=======
-    "@react-spectrum/s2": "^0.8.0",
-    "@react-types/shared": "^3.29.0",
     "@types/node": "^22",
->>>>>>> a6f868a0
     "boxen": "^5.1.2",
     "build": "^0.1.4",
     "chalk": "^4.0.0",
