{
  "name": "@react-spectrum/inlinealert",
  "version": "3.0.0",
  "description": "Spectrum UI components in React",
  "license": "Apache-2.0",
  "main": "dist/main.js",
  "module": "dist/module.js",
  "types": "dist/types.d.ts",
  "exports": {
    "types": "./dist/types.d.ts",
    "import": "./dist/import.mjs",
    "require": "./dist/main.js"
  },
  "source": "src/index.ts",
  "files": [
    "dist",
    "src"
  ],
  "sideEffects": [
    "*.css"
  ],
  "targets": {
    "main": {
      "includeNodeModules": [
        "@adobe/spectrum-css-temp"
      ]
    },
    "module": {
      "includeNodeModules": [
        "@adobe/spectrum-css-temp"
      ]
    }
  },
  "repository": {
    "type": "git",
    "url": "https://github.com/adobe/react-spectrum"
  },
  "dependencies": {
<<<<<<< HEAD
    "@react-aria/i18n": "^3.8.1",
    "@react-aria/utils": "^3.19.0",
    "@react-spectrum/layout": "^3.5.4",
    "@react-spectrum/utils": "^3.10.1",
    "@react-types/inlinealert": "3.0.0-rc.1",
    "@react-types/shared": "^3.19.0",
    "@spectrum-icons/ui": "^3.5.4",
=======
    "@react-aria/i18n": "^3.8.0",
    "@react-aria/utils": "^3.18.0",
    "@react-spectrum/layout": "^3.5.3",
    "@react-spectrum/utils": "^3.10.0",
    "@react-types/shared": "^3.0.0",
    "@spectrum-icons/ui": "^3.5.3",
>>>>>>> cd601ffb
    "@swc/helpers": "^0.5.0"
  },
  "devDependencies": {
    "@adobe/spectrum-css-temp": "3.0.0-alpha.1"
  },
  "peerDependencies": {
    "react": "^16.8.0 || ^17.0.0-rc.1 || ^18.0.0",
    "@react-spectrum/provider": "^3.0.0"
  },
  "publishConfig": {
    "access": "public"
  }
}<|MERGE_RESOLUTION|>--- conflicted
+++ resolved
@@ -36,22 +36,12 @@
     "url": "https://github.com/adobe/react-spectrum"
   },
   "dependencies": {
-<<<<<<< HEAD
     "@react-aria/i18n": "^3.8.1",
     "@react-aria/utils": "^3.19.0",
     "@react-spectrum/layout": "^3.5.4",
     "@react-spectrum/utils": "^3.10.1",
-    "@react-types/inlinealert": "3.0.0-rc.1",
     "@react-types/shared": "^3.19.0",
     "@spectrum-icons/ui": "^3.5.4",
-=======
-    "@react-aria/i18n": "^3.8.0",
-    "@react-aria/utils": "^3.18.0",
-    "@react-spectrum/layout": "^3.5.3",
-    "@react-spectrum/utils": "^3.10.0",
-    "@react-types/shared": "^3.0.0",
-    "@spectrum-icons/ui": "^3.5.3",
->>>>>>> cd601ffb
     "@swc/helpers": "^0.5.0"
   },
   "devDependencies": {
