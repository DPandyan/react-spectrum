{
  "name": "@react-spectrum/textfield",
  "version": "3.0.0-alpha.1",
  "description": "Spectrum UI components in React",
  "main": "dist/main.js",
  "module": "dist/module.js",
  "types": "dist/types.d.ts",
  "source": "src/index.ts",
  "files": [
    "dist"
  ],
  "sideEffects": false,
  "targets": {
    "main": {
      "includeNodeModules": [
        "@adobe/spectrum-css-temp"
      ]
    },
    "module": {
      "includeNodeModules": [
        "@adobe/spectrum-css-temp"
      ]
    }
  },
  "repository": {
    "type": "git",
    "url": "https://github.com/adobe/react-spectrum"
  },
  "dependencies": {
    "@babel/runtime": "^7.6.2",
    "@react-aria/focus": "^3.0.0-alpha.1",
    "@react-aria/i18n": "^3.0.0-alpha.1",
    "@react-aria/textfield": "^3.0.0-alpha.1",
    "@react-aria/utils": "^3.0.0-alpha.1",
    "@react-spectrum/provider": "^3.0.0-alpha.1",
    "@react-spectrum/utils": "^3.0.0-alpha.1",
    "@react-stately/textfield": "^3.0.0-alpha.1",
    "@react-types/textfield": "^3.0.0-alpha.1",
<<<<<<< HEAD
    "@spectrum-icons/workflow": "^3.0.0-alpha.0",
    "@react/react-spectrum": "^2.25.0"
=======
    "@react/react-spectrum": "^2.24.0",
    "@spectrum-icons/workflow": "^3.0.0-alpha.1"
>>>>>>> c777638c
  },
  "devDependencies": {
    "@adobe/spectrum-css-temp": "^3.0.0-alpha.1"
  },
  "peerDependencies": {
    "react": "^16.8.0"
  },
  "publishConfig": {
    "access": "public"
  }
}<|MERGE_RESOLUTION|>--- conflicted
+++ resolved
@@ -36,13 +36,8 @@
     "@react-spectrum/utils": "^3.0.0-alpha.1",
     "@react-stately/textfield": "^3.0.0-alpha.1",
     "@react-types/textfield": "^3.0.0-alpha.1",
-<<<<<<< HEAD
-    "@spectrum-icons/workflow": "^3.0.0-alpha.0",
-    "@react/react-spectrum": "^2.25.0"
-=======
-    "@react/react-spectrum": "^2.24.0",
+    "@react/react-spectrum": "^2.25.0",
     "@spectrum-icons/workflow": "^3.0.0-alpha.1"
->>>>>>> c777638c
   },
   "devDependencies": {
     "@adobe/spectrum-css-temp": "^3.0.0-alpha.1"
